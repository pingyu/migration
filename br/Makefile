# Copyright 2019 PingCAP, Inc.
#
# Licensed under the Apache License, Version 2.0 (the "License");
# you may not use this file except in compliance with the License.
# You may obtain a copy of the License at
#
#     http://www.apache.org/licenses/LICENSE-2.0
#
# Unless required by applicable law or agreed to in writing, software
# distributed under the License is distributed on an "AS IS" BASIS,
# WITHOUT WARRANTIES OR CONDITIONS OF ANY KIND, either express or implied.
# See the License for the specific language governing permissions and
# limitations under the License.

.PHONY: check test build clean 
default: build
all: check test build clean

# golang
GO          := GO111MODULE=on go
PACKAGES    := go list ./...
DIRECTORIES := $(PACKAGES) | sed 's|github.com/tikv/migration/br/||'

# test 
COVERAGE_DIR   ?= build
TEST_PARALLEL  ?= 8
PD_ADDR        ?= 127.0.0.1:2379
BR_LOCAL_STORE ?= /tmp/backup_restore_test

LDFLAGS += -X "github.com/tikv/migration/br/pkg/version/build.ReleaseVersion=$(shell git describe --tags --dirty --always)"
LDFLAGS += -X "github.com/tikv/migration/br/pkg/version/build.BuildTS=$(shell date -u '+%Y-%m-%d %H:%M:%S')"
LDFLAGS += -X "github.com/tikv/migration/br/pkg/version/build.GitHash=$(shell git rev-parse HEAD)"
LDFLAGS += -X "github.com/tikv/migration/br/pkg/version/build.GitBranch=$(shell git rev-parse --abbrev-ref HEAD)"

check: check/tidy check/golangci-lint check/gosec

check/tidy:
	cp go.sum /tmp/go.sum.origin
	$(GO) mod tidy
	diff -q go.sum /tmp/go.sum.origin

check/golangci-lint: tools/bin/golangci-lint
	GO111MODULE=on CGO_ENABLED=0 tools/bin/golangci-lint run -v $$($(DIRECTORIES)) --config ../.golangci.yml --timeout 5m

check/gosec:
	$(GO) install github.com/securego/gosec/v2/cmd/gosec@v2.9.1
	gosec -fmt=junit-xml -out=results.xml -stdout -verbose=text -exclude=G103,G104,G204,G304,G307,G401,G404,G501,G505,G601 ./...

test: tools/bin/gocov tools/bin/gocov-xml
	make failpoint/enable
	export TZ='Asia/Shanghai'
	mkdir -p $(COVERAGE_DIR)
	$(GO) test -p $(TEST_PARALLEL) -race -ldflags '$(LDFLAGS)' -tags leak $$($(PACKAGES)) -coverprofile=$(COVERAGE_DIR)/coverage.raw || ( make failpoint/disable && exit 1 )
	tools/bin/gocov convert $(COVERAGE_DIR)/coverage.raw | tools/bin/gocov-xml > $(COVERAGE_DIR)/coverage.xml
	make failpoint/disable

test/integration: build build/rawkv-helper
	./tests/br_rawkv/run.py --test-helper=bin/rawkv --pd=$(PD_ADDR) --br=bin/br --br-storage=local://$(BR_LOCAL_STORE)

failpoint/enable: tools/bin/failpoint-ctl
	find `pwd` -type d | grep -vE "(\.git|tools)" | xargs tools/bin/failpoint-ctl enable

failpoint/disable: tools/bin/failpoint-ctl
	find `pwd` -type d | grep -vE "(\.git|tools)" | xargs tools/bin/failpoint-ctl disable

tools/bin/golangci-lint:
	curl -sfL https://raw.githubusercontent.com/golangci/golangci-lint/master/install.sh | sh -s -- -b ./tools/bin v1.41.1

tools/bin/gocov: tools/check/go.mod
	cd tools/check && $(GO) build -mod=mod -o ../bin/gocov github.com/axw/gocov/gocov

tools/bin/gocov-xml: tools/check/go.mod
	cd tools/check && $(GO) build -mod=mod -o ../bin/gocov-xml github.com/AlekSi/gocov-xml

tools/bin/failpoint-ctl: tools/check/go.mod
	cd tools/check && $(GO) build -o ../bin/failpoint-ctl github.com/pingcap/failpoint/failpoint-ctl

build:
	CGO_ENABLED=1 $(GO) build -tags codes -ldflags '$(LDFLAGS)' -o bin/br cmd/br/*.go

build/rawkv-helper:
	cd tests/br_rawkv && $(GO) build -mod=mod -o ../../bin/rawkv client.go

clean:
	go clean -i ./...
<<<<<<< HEAD
	rm -rf *.out
	rm -rf bin
	rm -rf tools/bin

br_integration_test: br_bins build_br build_for_br_integration_test
	@cd br && tests/run.sh

# TODO: adjust bins when br integraion tests reformat.
br_bins:
	@which bin/tikv-server
	@which bin/pd-server
	@which bin/pd-ctl

build_for_br_integration_test:
	@make failpoint-enable
	($(GOTEST) -c -cover -covermode=count \
		-coverpkg=github.com/tikv/migration/br/... \
		-o $(BR_BIN).test \
		github.com/tikv/migration/br/cmd/br && \
	$(GOBUILD) $(RACE_FLAG) -o bin/rawkv tests/br_rawkv/*.go \
	) || (make failpoint-disable && exit 1)
	@make failpoint-disable
=======
	rm -rf *.out bin tools/bin
	rm -rf results.xml 
	rm -rf br-junit-report.xml $(COVERAGE_DIR)/coverage.raw $(COVERAGE_DIR)/coverage.xml
	rm -rf $(BR_LOCAL_STORE)
>>>>>>> e15f17c4
<|MERGE_RESOLUTION|>--- conflicted
+++ resolved
@@ -81,34 +81,18 @@
 build/rawkv-helper:
 	cd tests/br_rawkv && $(GO) build -mod=mod -o ../../bin/rawkv client.go
 
+build/br-test:
+	@make failpoint/enable
+	($(GO) test -c -cover -covermode=count \
+		-coverpkg=github.com/tikv/migration/br/... \
+		-o tikv-br.test \
+		github.com/tikv/migration/br/cmd/br \
+	) || (make failpoint/disable && exit 1)
+	@make failpoint/disable
+
 clean:
 	go clean -i ./...
-<<<<<<< HEAD
-	rm -rf *.out
-	rm -rf bin
-	rm -rf tools/bin
-
-br_integration_test: br_bins build_br build_for_br_integration_test
-	@cd br && tests/run.sh
-
-# TODO: adjust bins when br integraion tests reformat.
-br_bins:
-	@which bin/tikv-server
-	@which bin/pd-server
-	@which bin/pd-ctl
-
-build_for_br_integration_test:
-	@make failpoint-enable
-	($(GOTEST) -c -cover -covermode=count \
-		-coverpkg=github.com/tikv/migration/br/... \
-		-o $(BR_BIN).test \
-		github.com/tikv/migration/br/cmd/br && \
-	$(GOBUILD) $(RACE_FLAG) -o bin/rawkv tests/br_rawkv/*.go \
-	) || (make failpoint-disable && exit 1)
-	@make failpoint-disable
-=======
 	rm -rf *.out bin tools/bin
 	rm -rf results.xml 
 	rm -rf br-junit-report.xml $(COVERAGE_DIR)/coverage.raw $(COVERAGE_DIR)/coverage.xml
-	rm -rf $(BR_LOCAL_STORE)
->>>>>>> e15f17c4
+	rm -rf $(BR_LOCAL_STORE)