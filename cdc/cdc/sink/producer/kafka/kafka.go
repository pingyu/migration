--- conflicted
+++ resolved
@@ -260,11 +260,7 @@
 			if flushedOffset <= prevOffset {
 				log.Panic("kafka producer flushed offset goes backward", zap.Int32("partition", msg.Partition), zap.Uint64("flushed", flushedOffset), zap.Uint64("prev", prevOffset))
 			}
-<<<<<<< HEAD
-			log.Debug("kafka producer flushed message", zap.Int32("partition", msg.Partition), zap.Uint64("offset", flushedOffset))
-=======
 			log.Debug("kafka producer flushed message", zap.Int32("partition", msg.Partition), zap.Uint64("offset", flushedOffset), zap.Uint64("prev", prevOffset))
->>>>>>> 40357a14
 
 			k.flushedNotifier.Notify()
 		case err := <-k.asyncClient.Errors():
