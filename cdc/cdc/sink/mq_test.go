--- conflicted
+++ resolved
@@ -198,13 +198,10 @@
 	err = sink.EmitChangedEvents(ctx, kv3)
 	c.Assert(err, check.IsNil)
 
-<<<<<<< HEAD
-=======
 	// TODO: fix EmitCheckpointTs
 	// mock kafka broker processes 1 row resolvedTs event
 	// leader.Returns(prodSuccess)
 
->>>>>>> 40357a14
 	checkpointTs1, err := sink.FlushChangedEvents(ctx, keyspanID1, kv1.CRTs)
 	c.Assert(err, check.IsNil)
 	c.Assert(checkpointTs1, check.Equals, kv1.CRTs)
