// Copyright 2020 PingCAP, Inc. Licensed under Apache-2.0.

package task

import (
	"context"

	"github.com/pingcap/errors"
	"github.com/pingcap/log"
	"github.com/spf13/cobra"
	berrors "github.com/tikv/migration/br/pkg/errors"
	"github.com/tikv/migration/br/pkg/glue"
	"github.com/tikv/migration/br/pkg/metautil"
	"github.com/tikv/migration/br/pkg/restore"
	"github.com/tikv/migration/br/pkg/summary"
)

// DefineRawRestoreFlags defines common flags for the backup command.
func DefineRawRestoreFlags(command *cobra.Command) {
	command.Flags().StringP(flagKeyFormat, "", "hex", "start/end key format, support raw|escaped|hex")
	command.Flags().StringP(flagStartKey, "", "", "restore raw kv start key, key is inclusive")
	command.Flags().StringP(flagEndKey, "", "", "restore raw kv end key, key is exclusive")
	command.Flags().StringP(flagDstAPIVersion, "", "",
		"The encoding method of backuped SST files for destination TiKV cluster, default to the source TiKV cluster. Available options: \"v1\", \"v1ttl\", \"v2\".")

	DefineRestoreCommonFlags(command.PersistentFlags())
}

// RunRestoreRaw starts a raw kv restore task inside the current goroutine.
func RunRestoreRaw(c context.Context, g glue.Glue, cmdName string, cfg *RestoreRawConfig) (err error) {
	cfg.adjust()

	defer summary.Summary(cmdName)
	ctx, cancel := context.WithCancel(c)
	defer cancel()

	mgr, err := NewMgr(ctx, g, cfg.PD, cfg.TLS, GetKeepalive(&cfg.Config), cfg.CheckRequirements)
	if err != nil {
		return errors.Trace(err)
	}
	defer mgr.Close()

	keepaliveCfg := GetKeepalive(&cfg.Config)
	// sometimes we have pooled the connections.
	// sending heartbeats in idle times is useful.
	keepaliveCfg.PermitWithoutStream = true
<<<<<<< HEAD
	client, err := restore.NewRestoreClient(g, mgr.GetPDClient(), mgr.GetStorage(), mgr.GetTLSConfig(), keepaliveCfg, true)
=======
	client, err := restore.NewRestoreClient(g, mgr.GetPDClient(), mgr.GetTLSConfig(), keepaliveCfg)
>>>>>>> 7183ede6
	if err != nil {
		return errors.Trace(err)
	}
	defer client.Close()
	client.SetRateLimit(cfg.RateLimit)
	client.SetCrypter(&cfg.CipherInfo)
	client.SetConcurrency(uint(cfg.Concurrency))
	if cfg.Online {
		client.EnableOnline()
	}
	client.SetSwitchModeInterval(cfg.SwitchModeInterval)

	u, s, backupMeta, err := ReadBackupMeta(ctx, metautil.MetaFile, &cfg.Config)
	if err != nil {
		return errors.Trace(err)
	}
	reader := metautil.NewMetaReader(backupMeta, s, &cfg.CipherInfo)
	if err = client.InitBackupMeta(c, backupMeta, u, s, reader); err != nil {
		return errors.Trace(err)
	}

	if !client.IsRawKvMode() {
		return errors.Annotate(berrors.ErrRestoreModeMismatch, "cannot do raw restore from transactional data")
	}

	files, err := client.GetFilesInRawRange(cfg.StartKey, cfg.EndKey, "default")
	if err != nil {
		return errors.Trace(err)
	}
	archiveSize := reader.ArchiveSize(ctx, files)
	g.Record(summary.RestoreDataSize, archiveSize)

	if len(files) == 0 {
		log.Info("all files are filtered out from the backup archive, nothing to restore")
		return nil
	}
	summary.CollectInt("restore files", len(files))

	ranges, _, err := restore.MergeFileRanges(
		files, cfg.MergeSmallRegionKeyCount, cfg.MergeSmallRegionKeyCount)
	if err != nil {
		return errors.Trace(err)
	}

	// Redirect to log if there is no log file to avoid unreadable output.
	// TODO: How to show progress?
	updateCh := g.StartProgress(
		ctx,
		"Raw Restore",
		// Split/Scatter + Download/Ingest
		int64(len(ranges)+len(files)),
		!cfg.LogProgress)

	// RawKV restore does not need to rewrite keys.
	rewrite := &restore.RewriteRules{}
	err = restore.SplitRanges(ctx, client, ranges, rewrite, updateCh, true)
	if err != nil {
		return errors.Trace(err)
	}

	restoreSchedulers, err := restorePreWork(ctx, client, mgr)
	if err != nil {
		return errors.Trace(err)
	}
	defer restorePostWork(ctx, client, restoreSchedulers)

	err = client.RestoreRaw(ctx, cfg.StartKey, cfg.EndKey, files, updateCh)
	if err != nil {
		return errors.Trace(err)
	}

	// Restore has finished.
	updateCh.Close()

	// Set task summary to success status.
	summary.SetSuccessStatus(true)
	return nil
}<|MERGE_RESOLUTION|>--- conflicted
+++ resolved
@@ -44,11 +44,7 @@
 	// sometimes we have pooled the connections.
 	// sending heartbeats in idle times is useful.
 	keepaliveCfg.PermitWithoutStream = true
-<<<<<<< HEAD
-	client, err := restore.NewRestoreClient(g, mgr.GetPDClient(), mgr.GetStorage(), mgr.GetTLSConfig(), keepaliveCfg, true)
-=======
-	client, err := restore.NewRestoreClient(g, mgr.GetPDClient(), mgr.GetTLSConfig(), keepaliveCfg)
->>>>>>> 7183ede6
+	client, err := restore.NewRestoreClient(g, mgr.GetPDClient(), mgr.GetTLSConfig(), keepaliveCfg, true)
 	if err != nil {
 		return errors.Trace(err)
 	}
