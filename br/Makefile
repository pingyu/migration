--- conflicted
+++ resolved
@@ -23,6 +23,7 @@
 
 # build & test
 BR_BIN_PATH    ?= bin/tikv-br
+TEST_BIN_PATH  ?= bin/tikv-br.test
 COVERAGE_DIR   ?= build
 TEST_PARALLEL  ?= 8
 PD_ADDR        ?= 127.0.0.1:2379
@@ -56,15 +57,10 @@
 	tools/bin/gocov convert $(COVERAGE_DIR)/coverage.raw | tools/bin/gocov-xml > $(COVERAGE_DIR)/coverage.xml
 	make failpoint/disable
 
-<<<<<<< HEAD
 test/integration: build/br-test build/rawkv-helper
-	./tests/br_rawkv/run.py --test-helper=bin/rawkv --pd=$(PD_ADDR) \
-		--br='bin/br.test -test.coverprofile=cov.br_rawkv.out.log DEVEL' \
+	./tests/rawkv/run.py --test-helper=bin/rawkv --pd=$(PD_ADDR) \
+		--br='$(TEST_BIN_PATH) -test.coverprofile=cov.br_rawkv.out.log DEVEL' \
 		--br-storage=local://$(BR_LOCAL_STORE)
-=======
-test/integration: build build/rawkv-helper
-	./tests/rawkv/run.py --test-helper=bin/rawkv --pd=$(PD_ADDR) --br=$(BR_BIN_PATH) --br-storage=local://$(BR_LOCAL_STORE)
->>>>>>> 7183ede6
 
 failpoint/enable: tools/bin/failpoint-ctl
 	find `pwd` -type d | grep -vE "(\.git|tools)" | xargs tools/bin/failpoint-ctl enable
@@ -94,7 +90,7 @@
 	@make failpoint/enable
 	($(GO) test -c -cover -covermode=count \
 		-coverpkg=github.com/tikv/migration/br/... \
-		-o bin/br.test \
+		-o $(TEST_BIN_PATH) \
 		github.com/tikv/migration/br/cmd/br \
 	) || (make failpoint/disable && exit 1)
 	@make failpoint/disable
